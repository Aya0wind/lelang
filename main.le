<<<<<<< HEAD
## 外部函数声明
decl le print_int(i64);
=======
decl le print_int(i64); ##external function declaration
>>>>>>> bceb58e6
decl le print_float(f64);

## 无返回值函数
le no_ret(){
    for(var i:i32 = 10;i<10;i=i+1;){    ## for 循环
        print_int(i);
    }
}
<<<<<<< HEAD
## 带参数和返回值的函数
=======
##function with params and return type

## recursive function with params and return value
le Fibonacci(step:u32)->u32{
    if(step<3){
        ret 1;
    }el{
        ret Fibonacci(step-1)+Fibonacci(step-2);
    }
}
>>>>>>> bceb58e6
le reti32(number:i32)->i32{
    while(number>0){            ## while循环
        if (number==5){
            ret number;
        }el{
         number=number-1;
        }
    }
    ret number;
}
<<<<<<< HEAD
## 带参数和返回值，递归函数
le Fibonacci(step:u32)->u32{
    if(step<3){
        ret 1;
    }el{
        var step_result:i32 = Fibonacci(step-1)+Fibonacci(step-2); ## 块级变量定义
        print_int(step_result);
        ret step_result;
    }
}

le main(a:f64)->i32{
    var f:f64 = 10.034876;          ## 浮点数支持
=======
le main()->i32{
    var f:f64 = 10.034876; ## float number support
>>>>>>> bceb58e6
    no_ret();
    print_int(reti32(f));
    print_float(-123124.111);
    print_int(Fibonacci(21));
    ret 0;
}

<|MERGE_RESOLUTION|>--- conflicted
+++ resolved
@@ -1,20 +1,12 @@
-<<<<<<< HEAD
-## 外部函数声明
-decl le print_int(i64);
-=======
 decl le print_int(i64); ##external function declaration
->>>>>>> bceb58e6
 decl le print_float(f64);
 
-## 无返回值函数
+## function without return value
 le no_ret(){
-    for(var i:i32 = 10;i<10;i=i+1;){    ## for 循环
+    for(var i:i32 = 10;i<10;i=i+1;){ ##for loop
         print_int(i);
     }
 }
-<<<<<<< HEAD
-## 带参数和返回值的函数
-=======
 ##function with params and return type
 
 ## recursive function with params and return value
@@ -25,9 +17,8 @@
         ret Fibonacci(step-1)+Fibonacci(step-2);
     }
 }
->>>>>>> bceb58e6
 le reti32(number:i32)->i32{
-    while(number>0){            ## while循环
+    while(number>0){ ## while loop
         if (number==5){
             ret number;
         }el{
@@ -36,28 +27,12 @@
     }
     ret number;
 }
-<<<<<<< HEAD
-## 带参数和返回值，递归函数
-le Fibonacci(step:u32)->u32{
-    if(step<3){
-        ret 1;
-    }el{
-        var step_result:i32 = Fibonacci(step-1)+Fibonacci(step-2); ## 块级变量定义
-        print_int(step_result);
-        ret step_result;
-    }
-}
-
-le main(a:f64)->i32{
-    var f:f64 = 10.034876;          ## 浮点数支持
-=======
 le main()->i32{
     var f:f64 = 10.034876; ## float number support
->>>>>>> bceb58e6
     no_ret();
-    print_int(reti32(f));
+    print_int(reti32(20));
     print_float(-123124.111);
-    print_int(Fibonacci(21));
+    print_int(Fibonacci(20));
     ret 0;
 }
 
