--- conflicted
+++ resolved
@@ -491,14 +491,9 @@
         Ok(())
     }
 
-<<<<<<< HEAD
-    pub fn compile(&mut self, module: &Module<'s>, ast: &Ast) -> Result<()> {
-        self.generate_all_global_variables(module, ast)?;
-=======
     pub fn compile(&mut self, module: &Module<'ctx>, ast: &Ast) -> Result<()> {
         self.generate_all_global_variables(module, ast)?;
         self.generate_all_global_structures(module, ast)?;
->>>>>>> bceb58e6
         self.generate_all_functions(module, ast)?;
         Ok(())
     }
