--- conflicted
+++ resolved
@@ -2,9 +2,6 @@
 Cargo.lock
 *.s
 *.o
-<<<<<<< HEAD
-=======
 /docs/book
->>>>>>> bceb58e6
 *.out
 *.ll